/*************************************************************************
 * Copyright (c) 2022-2025, NVIDIA CORPORATION & AFFILIATES. All rights reserved.
 *
 * See LICENSE for license information.
 ************************************************************************/

/*! \file fused_attn.h
 *  \brief Enums and functions for fused attention.
 */

#ifndef TRANSFORMER_ENGINE_FUSED_ATTN_FP8_H_
#define TRANSFORMER_ENGINE_FUSED_ATTN_FP8_H_

#include "stdint.h"
#include "transformer_engine.h"

#ifdef __cplusplus
extern "C" {
#endif

/*! \enum NVTE_QKV_Layout
 *  \brief Memory layouts of QKV tensors.
 *   `S`, `B`, `H`, `D`, and `T` stand for sequence length, batch size, number of heads,
 *   head size, and the total number of tokens in a batch, i.e. `t = sum(s_i) for i = 0...b-1`.
 *   `SBHD` and `BSHD`-based layouts are used when sequences in a batch are of equal length
 *   or padded to the same length, and `THD`-based layouts are used when sequences have
 *   different lengths in a batch. `Paged_KV`-based layouts are used for paged attention.
 */
enum NVTE_QKV_Layout {
  NVTE_SB3HD = 0,                    /*!< SB3HD layout */
  NVTE_SBH3D = 1,                    /*!< SBH3D layout */
  NVTE_SBHD_SB2HD = 2,               /*!< SBHD_SB2HD layout */
  NVTE_SBHD_SBH2D = 3,               /*!< SBHD_SBH2D layout */
  NVTE_SBHD_SBHD_SBHD = 4,           /*!< SBHD_SBHD_SBHD layout */
  NVTE_BS3HD = 5,                    /*!< BS3HD layout */
  NVTE_BSH3D = 6,                    /*!< BSH3D layout */
  NVTE_BSHD_BS2HD = 7,               /*!< BSHD_BS2HD layout */
  NVTE_BSHD_BSH2D = 8,               /*!< BSHD_BSH2D layout */
  NVTE_BSHD_BSHD_BSHD = 9,           /*!< BSHD_BSHD_BSHD layout */
  NVTE_T3HD = 10,                    /*!< T3HD layout */
  NVTE_TH3D = 11,                    /*!< TH3D layout */
  NVTE_THD_T2HD = 12,                /*!< THD_T2HD layout */
  NVTE_THD_TH2D = 13,                /*!< THD_TH2D layout */
  NVTE_THD_THD_THD = 14,             /*!< THD_THD_THD layout */
  NVTE_SBHD_BSHD_BSHD = 15,          /*!< SBHD_BSHD_BSHD layout */
  NVTE_BSHD_SBHD_SBHD = 16,          /*!< BSHD_SBHD_SBHD layout */
  NVTE_THD_BSHD_BSHD = 17,           /*!< THD_BSHD_BSHD layout */
  NVTE_THD_SBHD_SBHD = 18,           /*!< THD_SBHD_SBHD layout */
  NVTE_Paged_KV_BSHD_BSHD_BSHD = 19, /*!< Paged_KV_BSHD_BSHD_BSHD layout */
  NVTE_Paged_KV_BSHD_SBHD_SBHD = 20, /*!< Paged_KV_BSHD_SBHD_SBHD layout */
  NVTE_Paged_KV_SBHD_BSHD_BSHD = 21, /*!< Paged_KV_SBHD_BSHD_BSHD layout */
  NVTE_Paged_KV_SBHD_SBHD_SBHD = 22, /*!< Paged_KV_SBHD_SBHD_SBHD layout */
  NVTE_Paged_KV_THD_BSHD_BSHD = 23,  /*!< Paged_KV_THD_BSHD_BSHD layout */
  NVTE_Paged_KV_THD_SBHD_SBHD = 24,  /*!< Paged_KV_THD_SBHD_SBHD layout */
};

/*! \enum NVTE_QKV_Layout_Group
 *  \brief QKV layout groups
 */
enum NVTE_QKV_Layout_Group {
  /*! 3HD QKV layouts, i.e. BS3HD, SB3HD, T3HD */
  NVTE_3HD = 0,
  /*! H3D QKV layouts, i.e. BSH3D, SBH3D, TH3D */
  NVTE_H3D = 1,
  /*! HD_2HD QKV layouts, i.e. BSHD_BS2HD, SBHD_SB2HD, THD_T2HD */
  NVTE_HD_2HD = 2,
  /*! HD_H2D QKV layouts, i.e. BSHD_BSH2D, SBHD_SBH2D, THD_TH2D */
  NVTE_HD_H2D = 3,
  /*! HD_HD_HD QKV layouts, i.e. BSHD_BSHD_BSHD, SBHD_SBHD_SBHD, THD_THD_THD */
  NVTE_HD_HD_HD = 4,
  /*! Paged_KV_HD_HD_HD QKV layouts, e.g. Paged_KV_BSHD_BSHD_BSHD, Paged_KV_THD_SBHD_SBHD */
  NVTE_Paged_KV_HD_HD_HD = 5,
};

/*! \enum NVTE_QKV_Format
 *  \brief QKV formats
 */
enum NVTE_QKV_Format {
  /*! SBHD QKV format, i.e. SB3HD, SBH3D, SBHD_SB2HD, SBHD_SBH2D, SBHD_SBHD_SBHD, Paged_KV_SBHD_SBHD_SBHD */
  NVTE_SBHD = 0,
  /*! BSHD QKV format, i.e. BS3HD, BSH3D, BSHD_BS2HD, BSHD_BSH2D, BSHD_BSHD_BSHD, Paged_KV_BSHD_BSHD_BSHD */
  NVTE_BSHD = 1,
  /*! THD QKV format, i.e. T3HD, TH3D, THD_T2HD, THD_TH2D, THD_THD_THD */
  NVTE_THD = 2,
  /*! BSHD format for Q and SBHD format for KV, i.e. BSHD_SBHD_SBHD, Paged_KV_BSHD_SBHD_SBHD */
  NVTE_BSHD_2SBHD = 3,
  /*! SBHD format for Q and BSHD format for KV, i.e. SBHD_BSHD_BSHD, Paged_KV_SBHD_BSHD_BSHD */
  NVTE_SBHD_2BSHD = 4,
  /*! THD format for Q and BSHD format for KV, i.e. THD_BSHD_BSHD, Paged_KV_THD_BSHD_BSHD */
  NVTE_THD_2BSHD = 5,
  /*! THD format for Q and SBHD format for KV, i.e. THD_SBHD_SBHD, Paged_KV_THD_SBHD_SBHD */
  NVTE_THD_2SBHD = 6,
};

/*! \enum NVTE_Bias_Type
 *  \brief Bias types
 */
enum NVTE_Bias_Type {
  /*! No bias */
  NVTE_NO_BIAS = 0,
  /*! Bias before scale */
  NVTE_PRE_SCALE_BIAS = 1,
  /*! Bias after scale */
  NVTE_POST_SCALE_BIAS = 2,
  /*! ALiBi */
  NVTE_ALIBI = 3,
};

/*! \enum NVTE_Mask_Type
 *  \brief Attention mask types
 */
enum NVTE_Mask_Type {
  /*! No masking */
  NVTE_NO_MASK = 0,
  /*! Padding attention mask */
  NVTE_PADDING_MASK = 1,
  /*! Causal attention mask (aligned to the top left corner) */
  NVTE_CAUSAL_MASK = 2,
  /*! Padding and causal attention mask (aligned to the top left corner) */
  NVTE_PADDING_CAUSAL_MASK = 3,
  /*! Causal attention mask (aligned to the bottom right corner) */
  NVTE_CAUSAL_BOTTOM_RIGHT_MASK = 4,
  /*! Padding and causal attention mask (aligned to the bottom right corner) */
  NVTE_PADDING_CAUSAL_BOTTOM_RIGHT_MASK = 5,
};

/*! \enum NVTE_Fused_Attn_Backend
 *  \brief Fused attention backends
 */
enum NVTE_Fused_Attn_Backend {
  /*! No supported backend */
  NVTE_No_Backend = -1,
  /*! cuDNN-based FP16/BF16 fused attention for <= 512 sequence length */
  NVTE_F16_max512_seqlen = 0,
  /*! cuDNN-based FP16/BF16 fused attention for any sequence length */
  NVTE_F16_arbitrary_seqlen = 1,
  /*! cuDNN-based FP8 fused attention for <= 512 sequence length */
  NVTE_FP8 = 2,
};

/*!  \brief Get QKV layout group for a given QKV layout.
 *
 *  \param[in]     qkv_layout       QKV layout, e.g. sbh3d.
 *
 *  \return        qkv layout group, e.g. h3d.
 */
NVTE_QKV_Layout_Group nvte_get_qkv_layout_group(NVTE_QKV_Layout qkv_layout);

/*!  \brief Get QKV format for a given QKV layout.
 *
 *  \param[in]     qkv_layout       QKV layout, e.g. sbh3d.
 *
 *  \return        qkv format, e.g. sbhd.
 */
NVTE_QKV_Format nvte_get_qkv_format(NVTE_QKV_Layout qkv_layout);

/*!  \brief Get Q format for a given QKV layout.
 *
 *  \param[in]     qkv_layout       QKV layout, e.g. sbhd_bshd_bshd.
 *
 *  \return        q format, e.g. sbhd.
 */
NVTE_QKV_Format nvte_get_q_format(NVTE_QKV_Layout qkv_layout);

/*!  \brief Get KV format for a given QKV layout.
 *
 *  \param[in]     qkv_layout       QKV layout, e.g. sbhd_bshd_bshd.
 *
 *  \return        kv format, e.g. bshd.
 */
NVTE_QKV_Format nvte_get_kv_format(NVTE_QKV_Layout qkv_layout);

/*! \brief Get fused attention backend based on input parameters.
 *
 *  \param[in]     is_training       Whether the model is in training mode.
 *  \param[in]     q_dtype           The data type of Tensor Q.
 *  \param[in]     kv_dtype          The data type of Tensors K, V.
 *  \param[in]     qkv_layout        The layout of Tensors Q, K, V.
 *  \param[in]     bias_type         The attention bias type.
 *  \param[in]     attn_mask_type    The attention mask type.
 *  \param[in]     dropout           The dropout probability.
 *  \param[in]     num_attn_heads    The number of heads in Q.
 *  \param[in]     num_gqa_groups    The number of heads in K, V.
 *  \param[in]     max_seqlen_q      The sequence length of Q.
 *  \param[in]     max_seqlen_kv     The sequence length of K, V.
 *  \param[in]     head_dim_qk       The head dimension of Q, K.
 *  \param[in]     head_dim_v        The head dimension of V.
 *  \param[in]     window_size_left  Sliding window size (the left half).
 *  \param[in]     window_size_right Sliding window size (the right half).
 */
NVTE_Fused_Attn_Backend nvte_get_fused_attn_backend(
    bool is_training, NVTEDType q_dtype, NVTEDType kv_dtype, NVTE_QKV_Layout qkv_layout,
    NVTE_Bias_Type bias_type, NVTE_Mask_Type attn_mask_type, float dropout, size_t num_attn_heads,
    size_t num_gqa_groups, size_t max_seqlen_q, size_t max_seqlen_kv, size_t head_dim_qk,
    size_t head_dim_v, int64_t window_size_left, int64_t window_size_right);

/*! \brief Compute dot product attention with packed QKV input.
 *
 * Computes:
 *  - P = Q * Transpose(K) + Bias
 *  - S = ScaleMaskSoftmax(P)
 *  - D = Dropout(S)
 *  - O = D * Transpose(V)
 *
 * Support Matrix:
   \verbatim
   | backend | precision |        qkv layout       |           bias           |                 mask                  | dropout |  sequence length  | head_dim         |
   |   0     | FP16/BF16 |       BS3HD,SB3HD       |   NO/POST_SCALE_BIAS     | NO/PADDING/CAUSAL/PADDING_CAUSAL_MASK |   Yes   | <= 512, % 64 == 0 |    64            |
   |   1     | FP16/BF16 | BS3HD,SB3HD,BSH3D,SBH3D | NO/POST_SCALE_BIAS/ALIBI | NO/PADDING/CAUSAL/PADDING_CAUSAL_MASK |   Yes   |  > 512, % 64 == 0 | <= 128, % 8 == 0 |
   |   2     |   FP8     |          T3HD           |          NO_BIAS         |               PADDING_MASK            |   Yes   | <= 512, % 64 == 0 |    64            |
   \endverbatim
 *
 * Notes:
 *
 * Tensor `cu_seqlens_padded` helps identify the correct offsets of different sequences
 * in tensors Q, K, V and O.
 * When the QKV format (`nvte_get_qkv_format(qkv_layout)`) is `bshd` or `sbhd`,
 * the offset tensor is not used in the attention calculation and can be set to empty `NVTETensor`.
 * When the QKV format is `thd`, this tensor should follow the following rules.
 * When there is no padding between sequences, the offset tensor should be equal to `cu_seqlens`,
 * When there is padding between sequences, users are responsible to adjust the offsets as needed.
 * For example, a tensor of 4 sequences `[a, PAD, b, b, c, PAD, PAD, d, d]` should have
 * `cu_seqlens = [0, 1, 3, 4, 6]` and `cu_seqlens_padded= [0, 2, 4, 7, 9]`.
 *
 *  \param[in]     QKV                      The QKV tensor in packed format, H3D or 3HD.
 *  \param[in]     Bias                     The Bias tensor.
 *  \param[in,out] S                        The S tensor.
 *  \param[out]    O                        The output O tensor.
 *  \param[out]    Aux_CTX_Tensors          Auxiliary output tensors when training,
 *                                          e.g. M, ZInv, rng_state.
 *  \param[in]     cu_seqlens               Cumulative sequence lengths, [batch_size + 1].
 *  \param[in]     cu_seqlens_padded        Cumulative sequence offsets for QKV, [batch_size + 1].
 *  \param[in]     rng_state                Seed and offset of CUDA random number generator.
 *  \param[in]     max_seqlen               Max sequence length used for computing,
 *                                          it may be >= max(seqlen_i) for i=0,...batch_size-1.
 *  \param[in]     is_training              Whether this is in training mode or inference.
 *  \param[in]     attn_scale               Scaling factor for Q * K.T.
 *  \param[in]     dropout                  Dropout probability.
 *  \param[in]     qkv_layout               QKV tensor's layout.
 *  \param[in]     bias_type                Bias type.
 *  \param[in]     attn_mask_type           Attention mask type.
 *  \param[in]     window_size_left         Sliding window size (the left half).
 *  \param[in]     window_size_right        Sliding window size (the right half).
 *  \param[in]     workspace                Workspace tensor.
 *  \param[in]     stream                   CUDA stream used for this operation.
 */
void nvte_fused_attn_fwd_qkvpacked(const NVTETensor QKV, const NVTETensor Bias, NVTETensor S,
                                   NVTETensor O, NVTETensorPack *Aux_CTX_Tensors,
                                   const NVTETensor cu_seqlens, const NVTETensor cu_seqlens_padded,
                                   const NVTETensor rng_state, size_t max_seqlen, bool is_training,
                                   float attn_scale, float dropout, NVTE_QKV_Layout qkv_layout,
                                   NVTE_Bias_Type bias_type, NVTE_Mask_Type attn_mask_type,
                                   int64_t window_size_left, int64_t window_size_right,
                                   NVTETensor workspace, cudaStream_t stream);

/*! \brief Compute the backward of the dot product attention with packed QKV input.
 *
 * Support Matrix:
   \verbatim
   | backend | precision |        qkv layout       |           bias           |                 mask                  | dropout |  sequence length  | head_dim         |
   |   0     | FP16/BF16 |       BS3HD,SB3HD       |   NO/POST_SCALE_BIAS     | NO/PADDING/CAUSAL/PADDING_CAUSAL_MASK |   Yes   | <= 512, % 64 == 0 |    64            |
   |   1     | FP16/BF16 | BS3HD,SB3HD,BSH3D,SBH3D | NO/POST_SCALE_BIAS/ALIBI | NO/PADDING/CAUSAL/PADDING_CAUSAL_MASK |   Yes   |  > 512, % 64 == 0 | <= 128, % 8 == 0 |
   |   2     |   FP8     |          T3HD           |          NO_BIAS         |               PADDING_MASK            |   Yes   | <= 512, % 64 == 0 |    64            |
   \endverbatim
 *
 * Notes:
 *
 * Tensor `cu_seqlens_padded` helps identify the correct offsets of different sequences
 * in tensors Q, K, V and O.
 * When the QKV format (`nvte_get_qkv_format(qkv_layout)`) is `bshd` or `sbhd`,
 * the offset tensor is not used in the attention calculation and can be set to empty `NVTETensor`.
 * When the QKV format is `thd`, this tensor should follow the following rules.
 * When there is no padding between sequences, the offset tensor should be equal to `cu_seqlens`,
 * When there is padding between sequences, users are responsible to adjust the offsets as needed.
 * For example, a tensor of 4 sequences `[a, PAD, b, b, c, PAD, PAD, d, d]` should have
 * `cu_seqlens = [0, 1, 3, 4, 6]` and `cu_seqlens_padded= [0, 2, 4, 7, 9]`.
 *
 *  \param[in]     QKV                      The QKV tensor in packed format, H3D or 3HD.
 *  \param[in]     O                        The O tensor from forward.
 *  \param[in]     dO                       The gradient of the O tensor.
 *  \param[in]     S                        The S tensor.
 *  \param[in,out] dP                       The gradient of the P tensor.
 *  \param[in]     Aux_CTX_Tensors          Auxiliary tensors from context when in training mode,
 *                                          e.g. M, ZInv, rng_state.
 *  \param[out]    dQKV                     The gradient of the QKV tensor.
 *  \param[out]    dBias                    The gradient of the Bias tensor.
 *  \param[in]     cu_seqlens               Cumulative sequence lengths, [batch_size + 1].
 *  \param[in]     cu_seqlens_padded        Cumulative sequence offsets for QKV, [batch_size + 1].
 *  \param[in]     max_seqlen               Max sequence length used for computing,
 *                                          it may be >= max(seqlen_i) for i=0,...batch_size-1.
 *  \param[in]     attn_scale               Scaling factor for Q * K.T.
 *  \param[in]     dropout                  Dropout probability.
 *  \param[in]     qkv_layout               QKV tensor's layout.
 *  \param[in]     bias_type                Bias type.
 *  \param[in]     attn_mask_type           Attention mask type.
 *  \param[in]     window_size_left         Sliding window size (the left half).
 *  \param[in]     window_size_right        Sliding window size (the right half).
 *  \param[in]     deterministic            Whether to execute with deterministic behaviours.
 *  \param[in]     workspace                Workspace tensor.
 *  \param[in]     stream                   CUDA stream used for this operation.
 */
void nvte_fused_attn_bwd_qkvpacked(const NVTETensor QKV, const NVTETensor O, const NVTETensor dO,
                                   const NVTETensor S, NVTETensor dP,
                                   const NVTETensorPack *Aux_CTX_Tensors, NVTETensor dQKV,
                                   NVTETensor dBias, const NVTETensor cu_seqlens,
                                   const NVTETensor cu_seqlens_padded, size_t max_seqlen,
                                   float attn_scale, float dropout, NVTE_QKV_Layout qkv_layout,
                                   NVTE_Bias_Type bias_type, NVTE_Mask_Type attn_mask_type,
                                   int64_t window_size_left, int64_t window_size_right,
                                   bool deterministic, NVTETensor workspace, cudaStream_t stream);

/*! \brief Compute dot product attention with packed KV input.
 *
 * Computes:
 *  - P = Q * Transpose(K) + Bias
 *  - S = ScaleMaskSoftmax(P)
 *  - D = Dropout(S)
 *  - O = D * Transpose(V)
 *
 * Support Matrix:
   \verbatim
   | backend | precision |                 qkv layout                  |           bias           |                 mask                  | dropout |  sequence length  | head_dim         |
   |   0     | FP16/BF16 |            BSHD_BS2HD,SBHD_SB2HD            |   NO/POST_SCALE_BIAS     | NO/PADDING/CAUSAL/PADDING_CAUSAL_MASK |   Yes   | <= 512, % 64 == 0 |    64            |
   |   1     | FP16/BF16 | BSHD_BS2HD,BSHD_BSH2D,SBHD_SB2HD,SBHD_SBH2D | NO/POST_SCALE_BIAS/ALIBI | NO/PADDING/CAUSAL/PADDING_CAUSAL_MASK |   Yes   |  > 512, % 64 == 0 | <= 128, % 8 == 0 |
   \endverbatim
 *
 * Notes:
 *
 * Tensors `cu_seqlens_q_padded` and `cu_seqlens_kv_padded`
 * help identify the correct offsets of different sequences in tensors Q, K, V and O.
 * When the QKV format (`nvte_get_qkv_format(qkv_layout)`) is `bshd` or `sbhd`,
 * offset tensors are not used in the attention calculation and can be set to empty `NVTETensor`s.
 * When the QKV format is `thd`, these tensors should follow the following rules.
 * When there is no padding between sequences, the offset tensors should be equal to
 * `cu_seqlens_q` and `cu_seqlens_kv` respectively.
 * When there is padding between sequences, users are responsible to adjust the offsets as needed.
 * For example, a tensor of 4 sequences `[a, PAD, b, b, c, PAD, PAD, d, d]` should have
 * `cu_seqlens = [0, 1, 3, 4, 6]` and `cu_seqlens_padded= [0, 2, 4, 7, 9]`.
 *
 *  \param[in]     Q                         The Q tensor, in HD layouts.
 *  \param[in]     KV                        The KV tensor, in 2HD or H2D layouts.
 *  \param[in]     Bias                      The Bias tensor.
 *  \param[in,out] S                         The S tensor.
 *  \param[out]    O                         The output O tensor.
 *  \param[out]    Aux_CTX_Tensors           Auxiliary output tensors when training,
 *                                           e.g. M, ZInv, rng_state.
 *  \param[in]     cu_seqlens_q              Cumulative sequence lengths for Q, [batch_size + 1].
 *  \param[in]     cu_seqlens_kv             Cumulative sequence lengths for KV, [batch_size + 1].
 *  \param[in]     cu_seqlens_q_padded       Cumulative sequence offsets for Q, [batch_size + 1].
 *  \param[in]     cu_seqlens_kv_padded      Cumulative sequence offsets for KV, [batch_size + 1].
 *  \param[in]     page_table_k              Page table for K cache, [batch_size, max_pages_per_seq_k].
 *  \param[in]     page_table_v              Page table for V cache, [batch_size, max_pages_per_seq_v].
 *  \param[in]     rng_state                 Seed and offset of CUDA random number generator.
 *  \param[in]     max_seqlen_q              Max sequence length used for computing for Q.
 *                                           it may be >= max(seqlen_q_i) for i=0,...batch_size-1.
 *  \param[in]     max_seqlen_kv             Max sequence length used for computing for KV.
 *                                           it may be >= max(seqlen_kv_i) for i=0,...batch_size-1.
 *  \param[in]     is_training               Whether this is in training mode or inference.
 *  \param[in]     attn_scale                Scaling factor for Q * K.T.
 *  \param[in]     dropout                   Dropout probability.
 *  \param[in]     qkv_layout                QKV tensor's layout.
 *  \param[in]     bias_type                 Bias type.
 *  \param[in]     attn_mask_type            Attention mask type.
 *  \param[in]     window_size_left          Sliding window size (the left half).
 *  \param[in]     window_size_right         Sliding window size (the right half).
 *  \param[in]     deterministic             Whether to execute with deterministic behaviours.
 *  \param[in]     workspace                 Workspace tensor.
 *  \param[in]     stream                    CUDA stream used for this operation.
 */
void nvte_fused_attn_fwd_kvpacked(
    const NVTETensor Q, const NVTETensor KV, const NVTETensor Bias, NVTETensor S, NVTETensor O,
    NVTETensorPack *Aux_CTX_Tensors, const NVTETensor cu_seqlens_q, const NVTETensor cu_seqlens_kv,
    const NVTETensor cu_seqlens_q_padded, const NVTETensor cu_seqlens_kv_padded,
    const NVTETensor page_table_k, const NVTETensor page_table_v, const NVTETensor rng_state,
    size_t max_seqlen_q, size_t max_seqlen_kv, bool is_training, float attn_scale, float dropout,
    NVTE_QKV_Layout qkv_layout, NVTE_Bias_Type bias_type, NVTE_Mask_Type attn_mask_type,
    int64_t window_size_left, int64_t window_size_right, NVTETensor workspace, cudaStream_t stream);

/*! \brief Compute the backward of the dot product attention with packed KV input.
 *
 * Support Matrix:
   \verbatim
   | backend | precision |                 qkv layout                  |           bias           |                 mask                  | dropout |  sequence length  | head_dim         |
   |   0     | FP16/BF16 |            BSHD_BS2HD,SBHD_SB2HD            |   NO/POST_SCALE_BIAS     | NO/PADDING/CAUSAL/PADDING_CAUSAL_MASK |   Yes   | <= 512, % 64 == 0 |    64            |
   |   1     | FP16/BF16 | BSHD_BS2HD,BSHD_BSH2D,SBHD_SB2HD,SBHD_SBH2D | NO/POST_SCALE_BIAS/ALIBI | NO/PADDING/CAUSAL/PADDING_CAUSAL_MASK |   Yes   |  > 512, % 64 == 0 | <= 128, % 8 == 0 |
   \endverbatim
 *
 * Notes:
 *
 * Tensors `cu_seqlens_q_padded` and `cu_seqlens_kv_padded`
 * help identify the correct offsets of different sequences in tensors Q, K, V and O.
 * When the QKV format (`nvte_get_qkv_format(qkv_layout)`) is `bshd` or `sbhd`,
 * offset tensors are not used in the attention calculation and can be set to empty `NVTETensor`s.
 * When the QKV format is `thd`, these tensors should follow the following rules.
 * When there is no padding between sequences, the offset tensors should be equal to
 * `cu_seqlens_q` and `cu_seqlens_kv` respectively.
 * When there is padding between sequences, users are responsible to adjust the offsets as needed.
 * For example, a tensor of 4 sequences `[a, PAD, b, b, c, PAD, PAD, d, d]` should have
 * `cu_seqlens = [0, 1, 3, 4, 6]` and `cu_seqlens_padded= [0, 2, 4, 7, 9]`.
 *
 *  \param[in]     Q                         The Q tensor, in HD layouts.
 *  \param[in]     KV                        The KV tensor, in H2D or 2HD layouts.
 *  \param[in]     O                         The O tensor from forward.
 *  \param[in]     dO                        The gradient of the O tensor.
 *  \param[in]     S                         The S tensor.
 *  \param[in,out] dP                        The gradient of the P tensor.
 *  \param[in]     Aux_CTX_Tensors           Auxiliary tensors from context when in training mode,
 *                                           e.g. M, ZInv, rng_state.
 *  \param[out]    dQ                        The gradient of the Q tensor.
 *  \param[out]    dKV                       The gradient of the KV tensor.
 *  \param[out]    dBias                     The gradient of the Bias tensor.
 *  \param[in]     cu_seqlens_q              Cumulative sequence lengths for Q, [batch_size + 1].
 *  \param[in]     cu_seqlens_kv             Cumulative sequence lengths for KV, [batch_size + 1].
 *  \param[in]     cu_seqlens_q_padded       Cumulative sequence offsets for Q, [batch_size + 1].
 *  \param[in]     cu_seqlens_kv_padded      Cumulative sequence offsets for KV, [batch_size + 1].
 *  \param[in]     max_seqlen_q              Max sequence length used for computing for Q.
 *                                           it may be >= max(seqlen_q_i) for i=0,...batch_size-1.
 *  \param[in]     max_seqlen_kv             Max sequence length used for computing for KV.
 *                                           it may be >= max(seqlen_kv_i) for i=0,...batch_size-1.
 *  \param[in]     attn_scale                Scaling factor for Q * K.T.
 *  \param[in]     dropout                   Dropout probability.
 *  \param[in]     qkv_layout                QKV tensor's layout.
 *  \param[in]     bias_type                 Bias type.
 *  \param[in]     attn_mask_type            Attention mask type.
 *  \param[in]     window_size_left          Sliding window size (the left half).
 *  \param[in]     window_size_right         Sliding window size (the right half).
 *  \param[in]     deterministic             Whether to execute with deterministic behaviours.
 *  \param[in]     workspace                 Workspace tensor.
 *  \param[in]     stream                    CUDA stream used for this operation.
 */
void nvte_fused_attn_bwd_kvpacked(
    const NVTETensor Q, const NVTETensor KV, const NVTETensor O, const NVTETensor dO,
    const NVTETensor S, NVTETensor dP, const NVTETensorPack *Aux_CTX_Tensors, NVTETensor dQ,
    NVTETensor dKV, NVTETensor dBias, const NVTETensor cu_seqlens_q, const NVTETensor cu_seqlens_kv,
    const NVTETensor cu_seqlens_q_padded, const NVTETensor cu_seqlens_kv_padded,
    size_t max_seqlen_q, size_t max_seqlen_kv, float attn_scale, float dropout,
    NVTE_QKV_Layout qkv_layout, NVTE_Bias_Type bias_type, NVTE_Mask_Type attn_mask_type,
    int64_t window_size_left, int64_t window_size_right, bool deterministic, NVTETensor workspace,
    cudaStream_t stream);

/*! \brief Compute dot product attention with separate Q, K and V.
 *
 * Computes:
 *  - P = Q * Transpose(K) + Bias
 *  - S = ScaleMaskSoftmax(P)
 *  - D = Dropout(S)
 *  - O = D * Transpose(V)
 *
 * Support Matrix:
   \verbatim
   | backend | precision |                qkv layout                   |           bias           |                 mask                  | dropout |  sequence length  | head_dim         |
   |   0     | FP16/BF16 |     BS3HD,SB3HD,BSHD_BS2HD,SBHD_SB2HD       |   NO/POST_SCALE_BIAS     | NO/PADDING/CAUSAL/PADDING_CAUSAL_MASK |   Yes   | <= 512, % 64 == 0 |    64            |
   |   1     | FP16/BF16 |          BS3HD,SB3HD,BSH3D,SBH3D            | NO/POST_SCALE_BIAS/ALIBI | NO/PADDING/CAUSAL/PADDING_CAUSAL_MASK |   Yes   |  > 512, % 64 == 0 | <= 128, % 8 == 0 |
   |         |           | BSHD_BS2HD,BSHD_BSH2D,SBHD_SB2HD,SBHD_SBH2D |                          |                                       |         |                   |                  |
   |         |           |       BSHD_BSHD_BSHD,SBHD_SBHD_SBHD         |                          |                                       |         |                   |                  |
   |   2     |   FP8     |                 T3HD                        |          NO_BIAS         |               PADDING_MASK            |   Yes   | <= 512, % 64 == 0 |    64            |
   \endverbatim
 *
 * Notes:
 *
 * Tensors `cu_seqlens_q_padded` and `cu_seqlens_kv_padded`
 * help identify the correct offsets of different sequences in tensors Q, K, V and O.
 * When the QKV format (`nvte_get_qkv_format(qkv_layout)`) is `bshd` or `sbhd`,
 * offset tensors are not used in the attention calculation and can be set to empty `NVTETensor`s.
 * When the QKV format is `thd`, these tensors should follow the following rules.
 * When there is no padding between sequences, the offset tensors should be equal to
 * `cu_seqlens_q` and `cu_seqlens_kv` respectively.
 * When there is padding between sequences, users are responsible to adjust the offsets as needed.
 * For example, a tensor of 4 sequences `[a, PAD, b, b, c, PAD, PAD, d, d]` should have
 * `cu_seqlens = [0, 1, 3, 4, 6]` and `cu_seqlens_padded= [0, 2, 4, 7, 9]`.
 *
 *  \param[in]     Q                         The Q tensor.
 *  \param[in]     K                         The K tensor.
 *  \param[in]     V                         The V tensor.
 *  \param[in]     Bias                      The Bias tensor.
 *  \param[in,out] S                         The S tensor.
 *  \param[out]    O                         The output O tensor.
 *  \param[out]    Aux_CTX_Tensors           Auxiliary output tensors when training,
 *                                           e.g. M, ZInv, rng_state.
 *  \param[in]     cu_seqlens_q              Cumulative sequence lengths for Q, [batch_size + 1].
 *  \param[in]     cu_seqlens_kv             Cumulative sequence lengths for K and V, [batch_size + 1].
 *  \param[in]     cu_seqlens_q_padded       Cumulative sequence offsets for Q, [batch_size + 1].
 *  \param[in]     cu_seqlens_kv_padded      Cumulative sequence offsets for KV, [batch_size + 1].
 *  \param[in]     page_table_k              Page table for K cache, [batch_size, max_pages_per_seq_k].
 *  \param[in]     page_table_v              Page table for V cache, [batch_size, max_pages_per_seq_v].
 *  \param[in]     rng_state                 Seed and offset of CUDA random number generator.
 *  \param[in]     max_seqlen_q              Max sequence length used for computing for Q.
 *                                           it may be >= max(seqlen_q_i) for i=0,...batch_size-1.
 *  \param[in]     max_seqlen_kv             Max sequence length used for computing for K and V.
 *                                           it may be >= max(seqlen_kv_i) for i=0,...batch_size-1.
 *  \param[in]     is_training               Whether this is in training mode or inference.
 *  \param[in]     attn_scale                Scaling factor for Q * K.T.
 *  \param[in]     dropout                   Dropout probability.
 *  \param[in]     qkv_layout                QKV tensors' layout.
 *  \param[in]     bias_type                 Bias type.
 *  \param[in]     attn_mask_type            Attention mask type.
 *  \param[in]     window_size_left          Sliding window size (the left half).
 *  \param[in]     window_size_right         Sliding window size (the right half).
 *  \param[in]     workspace                 Workspace tensor.
 *  \param[in]     stream                    CUDA stream used for this operation.
 */
void nvte_fused_attn_fwd(const NVTETensor Q, const NVTETensor K, const NVTETensor V,
                         const NVTETensor Bias, NVTETensor S, NVTETensor O,
                         NVTETensorPack *Aux_CTX_Tensors, const NVTETensor cu_seqlens_q,
                         const NVTETensor cu_seqlens_kv, const NVTETensor cu_seqlens_q_padded,
                         const NVTETensor cu_seqlens_kv_padded, const NVTETensor page_table_k,
                         const NVTETensor page_table_v, const NVTETensor rng_state,
                         size_t max_seqlen_q, size_t max_seqlen_kv, bool is_training,
                         float attn_scale, float dropout, NVTE_QKV_Layout qkv_layout,
                         NVTE_Bias_Type bias_type, NVTE_Mask_Type attn_mask_type,
                         int64_t window_size_left, int64_t window_size_right, NVTETensor workspace,
                         cudaStream_t stream);

/*! \brief Compute the backward of the dot product attention with separate Q, K and V.
 *
 * Support Matrix:
   \verbatim
   | backend | precision |                qkv layout                   |           bias           |                 mask                  | dropout |  sequence length  | head_dim         |
   |   0     | FP16/BF16 |     BS3HD,SB3HD,BSHD_BS2HD,SBHD_SB2HD       |   NO/POST_SCALE_BIAS     | NO/PADDING/CAUSAL/PADDING_CAUSAL_MASK |   Yes   | <= 512, % 64 == 0 |    64            |
   |   1     | FP16/BF16 |          BS3HD,SB3HD,BSH3D,SBH3D            | NO/POST_SCALE_BIAS/ALIBI | NO/PADDING/CAUSAL/PADDING_CAUSAL_MASK |   Yes   |  > 512, % 64 == 0 | <= 128, % 8 == 0 |
   |         |           | BSHD_BS2HD,BSHD_BSH2D,SBHD_SB2HD,SBHD_SBH2D |                          |                                       |         |                   |                  |
   |         |           |       BSHD_BSHD_BSHD,SBHD_SBHD_SBHD         |                          |                                       |         |                   |                  |
   |   2     |   FP8     |                 T3HD                        |          NO_BIAS         |               PADDING_MASK            |   Yes   | <= 512, % 64 == 0 |    64            |
   \endverbatim
 *
 * Notes:
 *
 * Tensors `cu_seqlens_q_padded` and `cu_seqlens_kv_padded`
 * help identify the correct offsets of different sequences in tensors Q, K, V and O.
 * When the QKV format (`nvte_get_qkv_format(qkv_layout)`) is `bshd` or `sbhd`,
 * offset tensors are not used in the attention calculation and can be set to empty `NVTETensor`s.
 * When the QKV format is `thd`, these tensors should follow the following rules.
 * When there is no padding between sequences, the offset tensors should be equal to
 * `cu_seqlens_q` and `cu_seqlens_kv` respectively.
 * When there is padding between sequences, users are responsible to adjust the offsets as needed.
 * For example, a tensor of 4 sequences `[a, PAD, b, b, c, PAD, PAD, d, d]` should have
 * `cu_seqlens = [0, 1, 3, 4, 6]` and `cu_seqlens_padded= [0, 2, 4, 7, 9]`.
 *
 *  \param[in]     Q                         The Q tensor.
 *  \param[in]     K                         The K tensor.
 *  \param[in]     V                         The V tensor.
 *  \param[in]     O                         The O tensor from forward.
 *  \param[in]     dO                        The gradient of the O tensor.
 *  \param[in]     S                         The S tensor.
 *  \param[in,out] dP                        The gradient of the P tensor.
 *  \param[in]     Aux_CTX_Tensors           Auxiliary tensors from context when in training mode,
 *                                           e.g. M, ZInv, rng_state.
 *  \param[out]    dQ                        The gradient of the Q tensor.
 *  \param[out]    dK                        The gradient of the K tensor.
 *  \param[out]    dV                        The gradient of the V tensor.
 *  \param[out]    dBias                     The gradient of the Bias tensor.
 *  \param[in]     cu_seqlens_q              Cumulative sequence lengths for Q, [batch_size + 1].
 *  \param[in]     cu_seqlens_kv             Cumulative sequence lengths for K and V, [batch_size + 1].
 *  \param[in]     cu_seqlens_q_padded       Cumulative sequence offsets for Q, [batch_size + 1].
 *  \param[in]     cu_seqlens_kv_padded      Cumulative sequence offsets for KV, [batch_size + 1].
 *  \param[in]     max_seqlen_q              Max sequence length used for computing for Q.
 *                                           it may be >= max(seqlen_q_i) for i=0,...batch_size-1.
 *  \param[in]     max_seqlen_kv             Max sequence length used for computing for K and V.
 *                                           it may be >= max(seqlen_kv_i) for i=0,...batch_size-1.
 *  \param[in]     attn_scale                Scaling factor for Q * K.T.
 *  \param[in]     dropout                   Dropout probability.
 *  \param[in]     qkv_layout                QKV tensors' layout.
 *  \param[in]     bias_type                 Bias type.
 *  \param[in]     attn_mask_type            Attention mask type.
 *  \param[in]     window_size_left          Sliding window size (the left half).
 *  \param[in]     window_size_right         Sliding window size (the right half).
 *  \param[in]     deterministic             Whether to execute with deterministic behaviours.
 *  \param[in]     workspace                 Workspace tensor.
 *  \param[in]     stream                    CUDA stream used for this operation.
 */
void nvte_fused_attn_bwd(const NVTETensor Q, const NVTETensor K, const NVTETensor V,
                         const NVTETensor O, const NVTETensor dO, const NVTETensor S, NVTETensor dP,
                         const NVTETensorPack *Aux_CTX_Tensors, NVTETensor dQ, NVTETensor dK,
                         NVTETensor dV, NVTETensor dBias, const NVTETensor cu_seqlens_q,
                         const NVTETensor cu_seqlens_kv, const NVTETensor cu_seqlens_q_padded,
                         const NVTETensor cu_seqlens_kv_padded, size_t max_seqlen_q,
                         size_t max_seqlen_kv, float attn_scale, float dropout,
                         NVTE_QKV_Layout qkv_layout, NVTE_Bias_Type bias_type,
                         NVTE_Mask_Type attn_mask_type, int64_t window_size_left,
                         int64_t window_size_right, bool deterministic, NVTETensor workspace,
                         cudaStream_t stream);

/*!  \brief Update the RNG state with the seed and calculated offset.
 *
 * \warning   This API is **experimental** and subject to change.
 *
 *  \param[in]     rng_state_dst             RNG state to store seed and offset.
 *  \param[in]     seed                      Seed for RNG state.
 *  \param[in]     q_max_seqlen              Max sequence length used for computing for Q.
 *                                           it may be >= max(seqlen_q_i) for i=0,...batch_size-1.
 *  \param[in]     kv_max_seqlen             Max sequence length used for computing for K and V.
 *                                           it may be >= max(seqlen_kv_i) for i=0,...batch_size-1.
 *  \param[in]     backend                   Fused attention backend.
 *  \param[in]     stream                    CUDA stream used for this operation.
 */
void nvte_populate_rng_state_async(NVTETensor rng_state_dst, const NVTETensor seed,
                                   size_t q_max_seqlen, size_t kv_max_seqlen,
                                   NVTE_Fused_Attn_Backend backend, cudaStream_t stream);

/*!  \brief Get KV format for a given QKV layout.
 *
 * \warning   This API is **experimental** and subject to change.
 *
 *  \param[in]     cu_seqlens               Cumulative sequence lengths, [batch_size + 1].
 *  \param[in]     workspace                Workspace tensor.
 *  \param[in]     len                      batch_size x sequence_length.
 *  \param[in]     stream                   CUDA stream used for this operation.
 */
uint32_t nvte_get_runtime_num_segments(NVTETensor cu_seqlen, NVTETensor workspace, size_t len,
                                       cudaStream_t stream);

/*!  \brief Set the seed and offset for RNG state.
 *
 * \warning   This API is **experimental** and subject to change.
 *
 *  \param[out]    rng_state_ptr            A size 2 array storing the RNG's seed and offset respectively.
 *  \param[in]     captured                 Whether a CUDA graph is being captured.
 *  \param[in]     seed_ptr                 Seed pointer.
 *  \param[in]     seed_val                 Seed value.
 *  \param[in]     offset_ptr               Offset pointer.
 *  \param[in]     offset_val               Offset value.
 *  \param[in]     offset_intragraph        Intragraph offset in RNG states. For use with CUDA Graphs.
 *  \param[in]     stream                   CUDA stream used for this operation.
 */
void nvte_extract_seed_and_offset(int64_t *rng_state_ptr, int captured, int64_t *seed_ptr,
                                  uint64_t seed_val, int64_t *offset_ptr, uint64_t offset_val,
                                  uint32_t offset_intragraph, cudaStream_t stream);

/*!  \brief Copy keys and values into the KV cache.
 *
 * \warning   This API is **experimental** and subject to change.
 *
 *  \param[in]     new_k               Key tensor.
 *  \param[in]     new_v               Value tensor.
 *  \param[out]    k_cache             Key cache.
 *  \param[out]    v_cache             Value cache.
 *  \param[in]     page_table          Page table for K cache, [batch_size, max_pages_per_seq].
 *  \param[in]     cu_new_lens         Cumulative sequence lengths.
 *  \param[in]     cu_cached_lens      Cached cumulative sequence lengths.
 *  \param[in]     qkv_format          QKV format, e.g. sbhd.
 *  \param[in]     b                   Batch size.
 *  \param[in]     max_ctx_len         Maximum context length.
 *  \param[in]     max_seq_len         Maximum sequence length.
 *  \param[in]     max_pages_per_seq   Maximum number of pages per sequence.
 *  \param[in]     is_non_paged        Whether the cache is paged or not.
 *  \param[in]     stream              CUDA stream used for this operation.
 */
void nvte_copy_to_kv_cache(NVTETensor new_k, NVTETensor new_v, NVTETensor k_cache,
                           NVTETensor v_cache, NVTETensor page_table, NVTETensor cu_new_lens,
                           NVTETensor cu_cached_lens, NVTE_QKV_Format qkv_format, int b,
                           int max_ctx_len, int max_seq_len, int max_pages_per_seq,
                           int is_non_paged, cudaStream_t stream);

/*!  \brief Extract the first half (half_idx=0) or second half (half_idx=1) of a THD tensor.
 *
 * \warning   This API is **experimental** and subject to change.
 *
 *  \param[in]     tensor              Input tensor.
 *  \param[in]     cu_seqlens          Cumulative sequence lengths, [batch_size + 1].
 *  \param[out]    half                Output tensor.
 *  \param[in]     half_idx            Whether to read first or second half of input tensor.
 *  \param[in]     stream              CUDA stream used for this operation.
 */
void nvte_cp_thd_read_half_tensor(const NVTETensor &tensor, const NVTETensor &cu_seqlens,
                                  NVTETensor half, int half_idx, cudaStream_t stream);

/*!  \brief Correct the second half of the softmax LSE (LogSumExp) for context parallelism.
 *
 * \warning   This API is **experimental** and subject to change.
 *
 *  \param[out]    lse                 Output tensor.
 *  \param[in]     lse_per_step        Input tensor.
 *  \param[in]     cu_seqlens          Cumulative sequence lengths, [batch_size + 1].
 *  \param[in]     lse_packed          Whether or not lse_per_step is packed.
 *  \param[in]     stream              CUDA stream used for this operation.
 */
void nvte_cp_thd_second_half_lse_correction(NVTETensor lse, const NVTETensor &lse_per_step,
                                            const NVTETensor &cu_seqlens, int lse_packed,
                                            cudaStream_t stream);

/*!  \brief Read the second half of the softmax LSE (LogSumExp) for context parallelism.
 *
 * \warning   This API is **experimental** and subject to change.
 *
 *  \param[in]     lse                      Input tensor.
 *  \param[in]     cu_seqlens               Cumulative sequence lengths, [batch_size + 1].
 *  \param[out]    half_lse                 Output tensor.
 *  \param[in]     lse_packed               Whether or the softmax LSE is in packed format.
 *  \param[in]     second_half_lse_seqlen   Sequence length.
 *  \param[in]     stream                   CUDA stream used for this operation.
 */
void nvte_cp_thd_read_second_half_lse(const NVTETensor &lse, const NVTETensor &cu_seqlens,
                                      NVTETensor half_lse, int lse_packed,
                                      int second_half_lse_seqlen, cudaStream_t stream);

<<<<<<< HEAD
/// need to add descrimption!!!!!
=======
>>>>>>> 397c4be6
/*!  \brief Correct the THD format output of context parallelism in forward pass.
 *
 * \warning   This API is **experimental** and subject to change.
 *
 *  \param[out]    out                   Output tensor.
 *  \param[in]     out_per_step          THD format output of context parallelism in forward pass.
 *  \param[in]     lse                   Softmax LSE.
 *  \param[in]     lse_per_step          Softmax LSE per step.
 *  \param[in]     cu_seqlens            Cumulative sequence lengths, [batch_size + 1].
 *  \param[in]     only_second_half      Whether or not to correct only second half.
 *  \param[in]     lse_packed            Whether or the softmax LSE is in packed format.
 *  \param[in]     stream                CUDA stream used for this operation.
 */
<<<<<<< HEAD
void nvte_cp_fused_out_correction(NVTETensor out, const NVTETensorPack *out_per_step,
                                const NVTETensor &lse, const NVTETensorPack *lse_per_step,
                                const NVTETensor &cu_seqlens, NVTE_QKV_Format qkv_format, int cp_size,int rank,bool causal,bool softmax_lse_in_packed_format,
                                cudaStream_t stream);
=======
void nvte_cp_thd_out_correction(NVTETensor out, const NVTETensor &out_per_step,
                                const NVTETensor &lse, const NVTETensor &lse_per_step,
                                const NVTETensor &cu_seqlens, int only_second_half, int lse_packed,
                                cudaStream_t stream);

>>>>>>> 397c4be6
/*!  \brief Correct the THD format output of context parallelism in forward pass.
 *
 * \warning   This API is **experimental** and subject to change.
 *
 *  \param[out]    grad                Output tensor.
 *  \param[in]     grad_per_step       THD format gradient of context parallelism.
 *  \param[in]     cu_seqlens          Cumulative sequence lengths, [batch_size + 1].
 *  \param[in]     first_half          One of ("add", "copy", "none") correction op for first half.
 *  \param[in]     second_half         One of ("add", "copy", "none") correction op for second half.
                                       Must be different from first_half.
 *  \param[in]     stream              CUDA stream used for this operation.
 */
void nvte_cp_thd_grad_correction(NVTETensor grad, const NVTETensor &grad_per_step,
                                 const NVTETensor &cu_seqlens, const char *first_half,
                                 const char *second_half, cudaStream_t stream);

/*!  \brief Generate partitioned indices for inputs in THD format.
 *
 * \warning   This API is **experimental** and subject to change.
 *
 *  \param[in]     cu_seqlens          Cumulative sequence lengths, [batch_size + 1].
 *  \param[out]    output              Output tensor.
 *  \param[in]     total_tokens        Total number of tokens.
 *  \param[in]     world_size          Total number of devices for context parallelism.
 *  \param[in]     rank                Device ID for current device.
 *  \param[in]     stream              CUDA stream used for this operation.
 */
void nvte_cp_thd_get_partitioned_indices(const NVTETensor &cu_seqlens, NVTETensor output,
                                         int total_tokens, int world_size, int rank,
                                         cudaStream_t stream);

/*!  \brief Convert tensor from THD to BSHD format.
 *
 * \warning   This API is **experimental** and subject to change.
 *
 *  \param[in]     tensor           Input tensor.
 *  \param[in]     cu_seqlens       Cumulative sequence lengths, [batch_size + 1].
 *  \param[out]    new_tensor       Output tensor.
 *  \param[in]     b                Batch size.
 *  \param[in]     max_seq_len      Maximum sequence length.
 *  \param[in]     stream           CUDA stream used for this operation.
 */
void nvte_convert_thd_to_bshd(NVTETensor tensor, NVTETensor cu_seqlens, NVTETensor new_tensor,
                              int b, int max_seq_len, cudaStream_t stream);

/*!  \brief Convert tensor from BSHD to THD format.
 *
 * \warning   This API is **experimental** and subject to change.
 *
 *  \param[in]     tensor           Input tensor.
 *  \param[in]     cu_seqlens       Cumulative sequence lengths, [batch_size + 1].
 *  \param[out]    new_tensor       Output tensor.
 *  \param[in]     b                Batch size.
 *  \param[in]     max_seq_len      Maximum sequence length.
 *  \param[in]     stream           CUDA stream used for this operation.
 */
void nvte_convert_bshd_to_thd(NVTETensor tensor, NVTETensor cu_seqlens, NVTETensor new_tensor,
                              int t, cudaStream_t stream);

/*!  \brief Prepare QKV tensor for Flash Attention forward kernel.
 *
 * \warning   This API is **experimental** and subject to change.
 *
 *  \param[in]     qkvi             Input tensor.
 *  \param[out]    qkv              Output tensor.
 *  \param[in]     stream           CUDA stream used for this operation.
 */
void nvte_prepare_flash_attn_fwd(NVTETensor qkvi, NVTETensor qkv, cudaStream_t stream);

/*!  \brief Prepare QKV tensor for Flash Attention backward kernel.
 *
 * \warning   This API is **experimental** and subject to change.
 *
 *  \param[in]     q                Input query tensor.
 *  \param[in]     k                Input key tensor.
 *  \param[in]     v                Input value tensor.
 *  \param[out]    qkv              Output tensor.
 *  \param[in]     stream           CUDA stream used for this operation.
 */
void nvte_prepare_flash_attn_bwd(NVTETensor q, NVTETensor k, NVTETensor v, NVTETensor qkv,
                                 cudaStream_t stream);

#ifdef __cplusplus
}  // extern "C"
#endif

#endif<|MERGE_RESOLUTION|>--- conflicted
+++ resolved
@@ -693,10 +693,6 @@
                                       NVTETensor half_lse, int lse_packed,
                                       int second_half_lse_seqlen, cudaStream_t stream);
 
-<<<<<<< HEAD
-/// need to add descrimption!!!!!
-=======
->>>>>>> 397c4be6
 /*!  \brief Correct the THD format output of context parallelism in forward pass.
  *
  * \warning   This API is **experimental** and subject to change.
@@ -710,18 +706,12 @@
  *  \param[in]     lse_packed            Whether or the softmax LSE is in packed format.
  *  \param[in]     stream                CUDA stream used for this operation.
  */
-<<<<<<< HEAD
 void nvte_cp_fused_out_correction(NVTETensor out, const NVTETensorPack *out_per_step,
-                                const NVTETensor &lse, const NVTETensorPack *lse_per_step,
-                                const NVTETensor &cu_seqlens, NVTE_QKV_Format qkv_format, int cp_size,int rank,bool causal,bool softmax_lse_in_packed_format,
-                                cudaStream_t stream);
-=======
-void nvte_cp_thd_out_correction(NVTETensor out, const NVTETensor &out_per_step,
-                                const NVTETensor &lse, const NVTETensor &lse_per_step,
-                                const NVTETensor &cu_seqlens, int only_second_half, int lse_packed,
-                                cudaStream_t stream);
-
->>>>>>> 397c4be6
+  const NVTETensor &lse, const NVTETensorPack *lse_per_step,
+  const NVTETensor &cu_seqlens, NVTE_QKV_Format qkv_format, int cp_size,
+  int rank, bool causal, bool softmax_lse_in_packed_format,
+  cudaStream_t stream);
+
 /*!  \brief Correct the THD format output of context parallelism in forward pass.
  *
  * \warning   This API is **experimental** and subject to change.
